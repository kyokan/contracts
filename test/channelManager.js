--- conflicted
+++ resolved
@@ -66,11 +66,7 @@
   return false
 }
 
-<<<<<<< HEAD
 async function updateHash(data, key) {
-=======
-async function initHash(contract, init, accountIndex) {
->>>>>>> 975ac606
   const hash = await web3.utils.soliditySha3(
     channelManager.address,
     {type: 'address[2]', value: [data.user, data.recipient]},
@@ -83,11 +79,7 @@
     data.threadCount,
     data.timeout
   )
-<<<<<<< HEAD
-  const sig = await web3.eth.accounts.sign(hash, key)
-=======
   const sig = await web3.eth.accounts.sign(hash, privKeys[accountIndex])
->>>>>>> 975ac606
   return sig.signature
 }
 
@@ -261,13 +253,8 @@
   describe('hubAuthorizedUpdate', () => {
     beforeEach(async () => {
       init = {
-<<<<<<< HEAD
         "user" : alice.address,
         "recipient" : bob.address,
-=======
-        "user" : accounts[1],
-        "recipient" : accounts[1],
->>>>>>> 975ac606
         "weiBalances" : [0, 0],
         "tokenBalances" : [0, 0],
         "pendingWeiUpdates" : [0, 0, 0, 0],
@@ -280,7 +267,6 @@
     })
 
     it("happy case", async() => {
-<<<<<<< HEAD
       init.sigUser = await updateHash(init, alice.privateKey)
       await hubAuthorizedUpdate(init, hub.address)
     })
@@ -374,22 +360,6 @@
       init.sigUser = await updateHash(init, alice.privateKey)
       await channelManager.startExit(alice.address) // channel.status = Status.ChannelDispute
       await hubAuthorizedUpdate(init, hub.address).should.be.rejectedWith('channel must be open')
-=======
-      init.sigUser = await initHash(channelManager, init, 1)
-      await channelManager.hubAuthorizedUpdate(
-        init.user,
-        init.recipient,
-        init.weiBalances,
-        init.tokenBalances,
-        init.pendingWeiUpdates,
-        init.pendingTokenUpdates,
-        init.txCount,
-        init.threadRoot,
-        init.threadCount,
-        init.timeout,
-        init.sigUser
-      )
->>>>>>> 975ac606
     })
 
   })
@@ -411,13 +381,8 @@
   describe('userAuthorizedUpdate', () => {
     beforeEach(async () => {
       init = {
-<<<<<<< HEAD
         "user" : alice,
         "recipient" : bob,
-=======
-        "user" : accounts[1],
-        "recipient" : accounts[1],
->>>>>>> 975ac606
         "weiBalances" : [0, 0],
         "tokenBalances" : [0, 0],
         "pendingWeiUpdates" : [0, 0, 0, 0],
@@ -430,7 +395,6 @@
     })  
 
     it("happy case", async() => {
-<<<<<<< HEAD
       init.sigHub = await updateHash(init, hub.privateKey)
       await userAuthorizedUpdate(init, alice)
     })
@@ -524,22 +488,6 @@
       init.pendingWeiUpdates = [0,1,0,1]
       init.sigHub = await updateHash(init, hub.privateKey)
       await userAuthorizedUpdate(init, alice).should.be.rejectedWith('insufficient wei')
-=======
-      init.sigHub = await initHash(channelManager, init, 0)
-      await channelManager.userAuthorizedUpdate(
-        init.recipient,
-        init.weiBalances,
-        init.tokenBalances,
-        init.pendingWeiUpdates,
-        init.pendingTokenUpdates,
-        init.txCount,
-        init.threadRoot,
-        init.threadCount,
-        init.timeout,
-        init.sigHub,
-        { from: accounts[1] }
-      )
->>>>>>> 975ac606
     })
 
     it("FAIL: _verifyAuthorizedUpdate: insufficient wei", async() => {
@@ -626,146 +574,6 @@
     bob = {
       address: accounts[2],
       privateKey : privKeys[2]
-    }
-  })  
-
-  beforeEach(async () => {
-    init = {
-<<<<<<< HEAD
-      "user" : alice.address,
-      "recipient" : bob.address,
-=======
-      "user" : [accounts[1], accounts[2]],
->>>>>>> 975ac606
-      "weiBalances" : [0, 0],
-      "tokenBalances" : [0, 0],
-      "pendingWeiUpdates" : [0, 0, 0, 0],
-      "pendingTokenUpdates" : [0, 0, 0, 0],
-      "txCount" : [1,1],
-      "threadRoot" : emptyRootHash,
-      "threadCount" : 0,
-      "timeout" : 0
-    }
-  })  
-
-  describe('startExitWithUpdate', () => {
-    it("happy case", async() => {
-<<<<<<< HEAD
-      init.sigHub = await updateHash(init, hub.privateKey)
-      init.sigUser = await updateHash(init, alice.privateKey)
-=======
-      const hash = await web3.utils.soliditySha3(
-        channelManager.address,
-        {type: 'address[2]', value: init.user},
-        {type: 'uint256[2]', value: init.weiBalances},
-        {type: 'uint256[2]', value: init.tokenBalances},
-        {type: 'uint256[4]', value: init.pendingWeiUpdates},
-        {type: 'uint256[4]', value: init.pendingTokenUpdates},
-        {type: 'uint256[2]', value: init.txCount},
-        {type: 'bytes32', value: init.threadRoot},
-        init.threadCount,
-        init.timeout
-      )
-      const signatureHub = await web3.eth.accounts.sign(hash, privKeys[0])
-      const signatureUser = await web3.eth.accounts.sign(hash, privKeys[1])
->>>>>>> 975ac606
-
-      await startExitWithUpdate(init, hub.address)
-    })
-
-    it("FAIL : not user or hub", async() => {
-      init.sigHub = await updateHash(init, hub.privateKey)
-      init.sigUser = await updateHash(init, alice.privateKey)
-      
-      await startExitWithUpdate(init, bob.address).should.be.rejectedWith('exit initiator must be user or hub')
-    })
-
-    it("FAIL : timeout not zero", async() => {
-      init.timeout = 1
-      init.sigHub = await updateHash(init, hub.privateKey)
-      init.sigUser = await updateHash(init, alice.privateKey)
-
-      await startExitWithUpdate(init, hub.address).should.be.rejectedWith('can\'t start exit with time-sensitive states')
-    })
-
-    it("FAIL: _verifySig: user is hub", async() => {
-      init.user = hub.address
-      init.sigHub = await updateHash(init, hub.privateKey)
-      init.sigUser = await updateHash(init, alice.privateKey)
-
-      await startExitWithUpdate(init, hub.address).should.be.rejectedWith('user can not be hub')
-    })
-
-    it("FAIL: _verifyAuthorizedUpdate: global txCount", async() => {
-      init.txCount = [1,1]
-      init.sigHub = await updateHash(init, hub.privateKey)
-      init.sigUser = await updateHash(init, alice.privateKey)
-
-      await startExitWithUpdate(init, hub.address).should.be.rejectedWith('global txCount must be higher than the current global txCount')
-    })
-
-    it("FAIL: _verifyAuthorizedUpdate: onchain txCount", async() => {
-      init.txCount = [2,0]
-      init.sigHub = await updateHash(init, hub.privateKey)
-      init.sigUser = await updateHash(init, alice.privateKey)
-
-      await startExitWithUpdate(init, hub.address).should.be.rejectedWith('onchain txCount must be higher or equal to the current onchain txCount')
-    })
-
-    it("FAIL: _verifyAuthorizedUpdate: wei conservation", async() => {
-      init.txCount = [2,1]
-      init.weiBalances = [0, 1]
-      
-      init.sigHub = await updateHash(init, hub.privateKey)
-      init.sigUser = await updateHash(init, alice.privateKey)
-      await startExitWithUpdate(init, hub.address).should.be.rejectedWith('wei must be conserved')
-    })
-
-    it("FAIL: _verifyAuthorizedUpdate: token conservation", async() => {
-      init.txCount = [2,1]
-      init.tokenBalances = [0, 1]
-      
-      init.sigHub = await updateHash(init, hub.privateKey)
-      init.sigUser = await updateHash(init, alice.privateKey)
-      await startExitWithUpdate(init, hub.address).should.be.rejectedWith('tokens must be conserved')
-    })
-
-
-    it("FAIL: channel not open", async() => {
-      init.sigHub = await updateHash(init, hub.privateKey)
-      init.sigUser = await updateHash(init, alice.privateKey)
-      
-      await channelManager.startExit(alice.address) // channel.status = Status.ChannelDispute
-      await startExitWithUpdate(init, hub.address).should.be.rejectedWith('channel must be open')
-    })
-
-  })
-});
-
-
-contract("ChannelManager::emptyChannelWithChallenge", accounts => {
-  let hub, alice, bob, charlie, dan, init
-  before('deploy contracts', async () => {
-    channelManager = await Ledger.deployed()
-    hub = {
-      address: accounts[0],
-      privateKey : privKeys[0]
-    }
-    alice = {
-      address: accounts[1],
-      privateKey : privKeys[1]
-    }
-    bob = {
-      address: accounts[2],
-      privateKey : privKeys[2]
-    }
-    charlie = {
-      address: accounts[3],
-      privateKey : privKeys[3]
-    }
-    dan = {
-      address: accounts[4],
-      privateKey : privKeys[4]
     }
   })  
 
@@ -784,6 +592,125 @@
     }
   })  
 
+  describe('startExitWithUpdate', () => {
+    it("happy case", async() => {
+      init.sigHub = await updateHash(init, hub.privateKey)
+      init.sigUser = await updateHash(init, alice.privateKey)
+
+      await startExitWithUpdate(init, hub.address)
+    })
+
+    it("FAIL : not user or hub", async() => {
+      init.sigHub = await updateHash(init, hub.privateKey)
+      init.sigUser = await updateHash(init, alice.privateKey)
+      
+      await startExitWithUpdate(init, bob.address).should.be.rejectedWith('exit initiator must be user or hub')
+    })
+
+    it("FAIL : timeout not zero", async() => {
+      init.timeout = 1
+      init.sigHub = await updateHash(init, hub.privateKey)
+      init.sigUser = await updateHash(init, alice.privateKey)
+
+      await startExitWithUpdate(init, hub.address).should.be.rejectedWith('can\'t start exit with time-sensitive states')
+    })
+
+    it("FAIL: _verifySig: user is hub", async() => {
+      init.user = hub.address
+      init.sigHub = await updateHash(init, hub.privateKey)
+      init.sigUser = await updateHash(init, alice.privateKey)
+
+      await startExitWithUpdate(init, hub.address).should.be.rejectedWith('user can not be hub')
+    })
+
+    it("FAIL: _verifyAuthorizedUpdate: global txCount", async() => {
+      init.txCount = [1,1]
+      init.sigHub = await updateHash(init, hub.privateKey)
+      init.sigUser = await updateHash(init, alice.privateKey)
+
+      await startExitWithUpdate(init, hub.address).should.be.rejectedWith('global txCount must be higher than the current global txCount')
+    })
+
+    it("FAIL: _verifyAuthorizedUpdate: onchain txCount", async() => {
+      init.txCount = [2,0]
+      init.sigHub = await updateHash(init, hub.privateKey)
+      init.sigUser = await updateHash(init, alice.privateKey)
+
+      await startExitWithUpdate(init, hub.address).should.be.rejectedWith('onchain txCount must be higher or equal to the current onchain txCount')
+    })
+
+    it("FAIL: _verifyAuthorizedUpdate: wei conservation", async() => {
+      init.txCount = [2,1]
+      init.weiBalances = [0, 1]
+      
+      init.sigHub = await updateHash(init, hub.privateKey)
+      init.sigUser = await updateHash(init, alice.privateKey)
+      await startExitWithUpdate(init, hub.address).should.be.rejectedWith('wei must be conserved')
+    })
+
+    it("FAIL: _verifyAuthorizedUpdate: token conservation", async() => {
+      init.txCount = [2,1]
+      init.tokenBalances = [0, 1]
+      
+      init.sigHub = await updateHash(init, hub.privateKey)
+      init.sigUser = await updateHash(init, alice.privateKey)
+      await startExitWithUpdate(init, hub.address).should.be.rejectedWith('tokens must be conserved')
+    })
+
+
+    it("FAIL: channel not open", async() => {
+      init.sigHub = await updateHash(init, hub.privateKey)
+      init.sigUser = await updateHash(init, alice.privateKey)
+      
+      await channelManager.startExit(alice.address) // channel.status = Status.ChannelDispute
+      await startExitWithUpdate(init, hub.address).should.be.rejectedWith('channel must be open')
+    })
+
+  })
+});
+
+
+contract("ChannelManager::emptyChannelWithChallenge", accounts => {
+  let hub, alice, bob, charlie, dan, init
+  before('deploy contracts', async () => {
+    channelManager = await Ledger.deployed()
+    hub = {
+      address: accounts[0],
+      privateKey : privKeys[0]
+    }
+    alice = {
+      address: accounts[1],
+      privateKey : privKeys[1]
+    }
+    bob = {
+      address: accounts[2],
+      privateKey : privKeys[2]
+    }
+    charlie = {
+      address: accounts[3],
+      privateKey : privKeys[3]
+    }
+    dan = {
+      address: accounts[4],
+      privateKey : privKeys[4]
+    }
+  })  
+
+  beforeEach(async () => {
+    init = {
+      "user" : alice.address,
+      "recipient" : bob.address,
+      "weiBalances" : [0, 0],
+      "tokenBalances" : [0, 0],
+      "pendingWeiUpdates" : [0, 0, 0, 0],
+      "pendingTokenUpdates" : [0, 0, 0, 0],
+      "txCount" : [1,1],
+      "threadRoot" : emptyRootHash,
+      "threadCount" : 0,
+      "timeout" : 0
+    }
+  })  
+
   describe('emptyChannelWithChallenge', () => {
     it("FAIL: channel not in dispute", async() => {
       init.sigHub = await updateHash(init, hub.privateKey)
@@ -1053,4 +980,5 @@
     })
   })
 });
+
 */