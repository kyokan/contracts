pragma solidity ^0.4.24;
pragma experimental ABIEncoderV2;

import "./lib/ECTools.sol";
import "./lib/ERC20.sol";
import "./lib/SafeMath.sol";

contract ChannelManager {
    using SafeMath for uint256;

    string public constant NAME = "Channel Manager";
    string public constant VERSION = "0.0.1";

    address public hub;
    uint256 public challengePeriod;
    ERC20 public approvedToken;

    uint256 public totalChannelWei;
    uint256 public totalChannelToken;

    event DidHubContractWithdraw (
        uint256 weiAmount,
        uint256 tokenAmount
    );

    // Note: the payload of DidUpdateChannel contains the state that caused
    // the update, not the state post-update (ex, if the update contains a
    // deposit, the event's ``pendingDeposit`` field will be present and the
    // event's ``balance`` field will not have been updated to reflect that
    // balance).
    event DidUpdateChannel (
        address indexed user,
        uint256 senderIdx, // 0: hub, 1: user
        uint256[2] weiBalances, // [hub, user]
        uint256[2] tokenBalances, // [hub, user]
        uint256[4] pendingWeiUpdates, // [hubDeposit, hubWithdrawal, userDeposit, userWithdrawal]
        uint256[4] pendingTokenUpdates, // [hubDeposit, hubWithdrawal, userDeposit, userWithdrawal]
        uint256[2] txCount, // [global, onchain]
        bytes32 threadRoot,
        uint256 threadCount
    );

    // Note: unlike the DidUpdateChannel event, the ``DidStartExitChannel``
    // event will contain the channel state after any state that has been
    // applied as part of startExitWithUpdate.
    event DidStartExitChannel (
        address indexed user,
        uint256 senderIdx, // 0: hub, 1: user
        uint256[2] weiBalances, // [hub, user]
        uint256[2] tokenBalances, // [hub, user]
        uint256[2] txCount, // [global, onchain]
        bytes32 threadRoot,
        uint256 threadCount
    );

    event DidEmptyChannel (
        address indexed user,
        uint256 senderIdx, // 0: hub, 1: user
        uint256[2] weiBalances, // [hub, user]
        uint256[2] tokenBalances, // [hub, user]
        uint256[2] txCount, // [global, onchain]
        bytes32 threadRoot,
        uint256 threadCount
    );

    event DidStartExitThread (
        address user,
        address indexed sender,
        address indexed receiver,
        address senderAddress, // either hub or user
        uint256[2] weiBalances, // [sender, receiver]
        uint256[2] tokenBalances, // [sender, receiver]
        uint256 txCount
    );

    event DidEmptyThread (
        address user,
        address indexed sender,
        address indexed receiver,
        address senderAddress, // can be anyone
        uint256[2] channelWeiBalances,
        uint256[2] channelTokenBalances,
        uint256[2] channelTxCount,
        bytes32 channelThreadRoot,
        uint256 channelThreadCount
    );

    event DidNukeThreads(
        address indexed user,
        address senderAddress, // can be anyone
        uint256 weiAmount, // amount of wei sent
        uint256 tokenAmount, // amount of tokens sent
        uint256[2] channelWeiBalances,
        uint256[2] channelTokenBalances,
        uint256[2] channelTxCount,
        bytes32 channelThreadRoot,
        uint256 channelThreadCount
    );

    enum Status {
       Open,
       ChannelDispute,
       ThreadDispute
    }

    struct Channel {
        uint256[3] weiBalances; // [hub, user, total]
        uint256[3] tokenBalances; // [hub, user, total]
        uint256[2] txCount; // persisted onchain even when empty [global, pending]
        bytes32 threadRoot;
        uint256 threadCount;
        address exitInitiator;
        uint256 channelClosingTime;
        uint256 threadClosingTime;
        Status status;
        mapping(address => mapping(address => Thread)) threads; // channels[user].threads[sender][receiver]
    }

    struct Thread {
        uint256[2] weiBalances; // [sender, receiver]
        uint256[2] tokenBalances; // [sender, receiver]
        uint256 txCount; // persisted onchain even when empty
        bool inDispute; // needed so we don't close threads twice
    }

    mapping(address => Channel) public channels;

    bool locked;

    modifier onlyHub() {
        require(msg.sender == hub);
        _;
    }

    modifier noReentrancy() {
        require(!locked, "Reentrant call.");
        locked = true;
        _;
        locked = false;
    }

    constructor(address _hub, uint256 _challengePeriod, address _tokenAddress) public {
        hub = _hub;
        challengePeriod = _challengePeriod;
        approvedToken = ERC20(_tokenAddress);
    }

    function hubContractWithdraw(uint256 weiAmount, uint256 tokenAmount) public noReentrancy onlyHub {
        require(
            getHubReserveWei() >= weiAmount,
            "hubContractWithdraw: Contract wei funds not sufficient to withdraw"
        );
        require(
            getHubReserveTokens() >= tokenAmount,
            "hubContractWithdraw: Contract token funds not sufficient to withdraw"
        );

        hub.transfer(weiAmount);
        require(
            approvedToken.transfer(hub, tokenAmount),
            "hubContractWithdraw: Token transfer failure"
        );

        emit DidHubContractWithdraw(weiAmount, tokenAmount);
    }

    function getHubReserveWei() public view returns (uint256) {
        return address(this).balance.sub(totalChannelWei);
    }

    function getHubReserveTokens() public view returns (uint256) {
        return approvedToken.balanceOf(address(this)).sub(totalChannelToken);
    }

    function hubAuthorizedUpdate(
        address user,
        address recipient,
        uint256[2] weiBalances, // [hub, user]
        uint256[2] tokenBalances, // [hub, user]
        uint256[4] pendingWeiUpdates, // [hubDeposit, hubWithdrawal, userDeposit, userWithdrawal]
        uint256[4] pendingTokenUpdates, // [hubDeposit, hubWithdrawal, userDeposit, userWithdrawal]
        uint256[2] txCount, // [global, onchain] persisted onchain even when empty
        bytes32 threadRoot,
        uint256 threadCount,
        uint256 timeout,
        string sigUser
    ) public noReentrancy onlyHub {
        Channel storage channel = channels[user];

        _verifyAuthorizedUpdate(
            channel,
            txCount,
            weiBalances,
            tokenBalances,
            pendingWeiUpdates,
            pendingTokenUpdates,
            timeout,
            true
        );

        _verifySig(
            [user, recipient],
            weiBalances,
            tokenBalances,
            pendingWeiUpdates, // [hubDeposit, hubWithdrawal, userDeposit, userWithdrawal]
            pendingTokenUpdates, // [hubDeposit, hubWithdrawal, userDeposit, userWithdrawal]
            txCount,
            threadRoot,
            threadCount,
            timeout,
            "", // skip hub sig verification
            sigUser,
            [false, true] // [checkHubSig?, checkUser] <- only need to check user
        );

        _updateChannelBalances(channel, weiBalances, tokenBalances, pendingWeiUpdates, pendingTokenUpdates);

        // transfer wei and token to recipient
        recipient.transfer(pendingWeiUpdates[3]);
        require(approvedToken.transfer(recipient, pendingTokenUpdates[3]), "user token withdrawal transfer failed");

        // update state variables
        channel.txCount = txCount;
        channel.threadRoot = threadRoot;
        channel.threadCount = threadCount;

        emit DidUpdateChannel(
            user,
            0, // senderIdx
            weiBalances,
            tokenBalances,
            pendingWeiUpdates,
            pendingTokenUpdates,
            txCount,
            threadRoot,
            threadCount
        );
    }

    function userAuthorizedUpdate(
        address recipient,
        uint256[2] weiBalances, // [hub, user]
        uint256[2] tokenBalances, // [hub, user]
        uint256[4] pendingWeiUpdates, // [hubDeposit, hubWithdrawal, userDeposit, userWithdrawal]
        uint256[4] pendingTokenUpdates, // [hubDeposit, hubWithdrawal, userDeposit, userWithdrawal]
        uint256[2] txCount, // persisted onchain even when empty
        bytes32 threadRoot,
        uint256 threadCount,
        uint256 timeout,
        string sigHub
    ) public payable noReentrancy {
        require(msg.value == pendingWeiUpdates[2], "userAuthorizedUpdate: msg.value is not equal to pending user deposit");

        Channel storage channel = channels[msg.sender];

        _verifyAuthorizedUpdate(
            channel,
            txCount,
            weiBalances,
            tokenBalances,
            pendingWeiUpdates,
            pendingTokenUpdates,
            timeout,
            false
        );

        _verifySig(
            [msg.sender, recipient],
            weiBalances,
            tokenBalances,
            pendingWeiUpdates, // [hubDeposit, hubWithdrawal, userDeposit, userWithdrawal]
            pendingTokenUpdates, // [hubDeposit, hubWithdrawal, userDeposit, userWithdrawal]
            txCount,
            threadRoot,
            threadCount,
            timeout,
            sigHub,
            "", // skip user sig verification
            [true, false] // [checkHubSig?, checkUser] <- only need to check hub
        );

        // transfer user token deposit to this contract
        require(approvedToken.transferFrom(msg.sender, address(this), pendingTokenUpdates[2]), "user token deposit failed");

        _updateChannelBalances(channel, weiBalances, tokenBalances, pendingWeiUpdates, pendingTokenUpdates);

        // transfer wei and token to recipient
        recipient.transfer(pendingWeiUpdates[3]);
        require(approvedToken.transfer(recipient, pendingTokenUpdates[3]), "user token withdrawal transfer failed");

        // update state variables
        channel.txCount = txCount;
        channel.threadRoot = threadRoot;
        channel.threadCount = threadCount;

        emit DidUpdateChannel(
            msg.sender,
            1, // senderIdx
            weiBalances,
            tokenBalances,
            pendingWeiUpdates,
            pendingTokenUpdates,
            channel.txCount,
            channel.threadRoot,
            channel.threadCount
        );
    }

    /**********************
     * Unilateral Functions
     *********************/

    // start exit with onchain state
    function startExit(
        address user
    ) public noReentrancy {
        Channel storage channel = channels[user];
        require(channel.status == Status.Open, "channel must be open");

        require(msg.sender == hub || msg.sender == user, "exit initiator must be user or hub");

        channel.exitInitiator = msg.sender;
        channel.channelClosingTime = now.add(challengePeriod);
        channel.status = Status.ChannelDispute;

        emit DidStartExitChannel(
            user,
            msg.sender == hub ? 0 : 1,
            [channel.weiBalances[0], channel.weiBalances[1]],
            [channel.tokenBalances[0], channel.tokenBalances[1]],
            channel.txCount,
            channel.threadRoot,
            channel.threadCount
        );
    }

    // start exit with offchain state
    function startExitWithUpdate(
        address[2] user, // [user, recipient]
        uint256[2] weiBalances, // [hub, user]
        uint256[2] tokenBalances, // [hub, user]
        uint256[4] pendingWeiUpdates, // [hubDeposit, hubWithdrawal, userDeposit, userWithdrawal]
        uint256[4] pendingTokenUpdates, // [hubDeposit, hubWithdrawal, userDeposit, userWithdrawal]
        uint256[2] txCount, // [global, onchain] persisted onchain even when empty
        bytes32 threadRoot,
        uint256 threadCount,
        uint256 timeout,
        string sigHub,
        string sigUser
    ) public noReentrancy {
        Channel storage channel = channels[user[0]];
        require(channel.status == Status.Open, "channel must be open");

        require(msg.sender == hub || msg.sender == user[0], "exit initiator must be user or hub");

        require(timeout == 0, "can't start exit with time-sensitive states");

        _verifySig(
            user,
            weiBalances,
            tokenBalances,
            pendingWeiUpdates, // [hubDeposit, hubWithdrawal, userDeposit, userWithdrawal]
            pendingTokenUpdates, // [hubDeposit, hubWithdrawal, userDeposit, userWithdrawal]
            txCount,
            threadRoot,
            threadCount,
            timeout,
            sigHub,
            sigUser,
            [true, true] // [checkHubSig?, checkUser] <- check both sigs
        );

        require(txCount[0] > channel.txCount[0], "global txCount must be higher than the current global txCount");
        require(txCount[1] >= channel.txCount[1], "onchain txCount must be higher or equal to the current onchain txCount");

        // offchain wei/token balances do not exceed onchain total wei/token
        require(weiBalances[0].add(weiBalances[1]) <= channel.weiBalances[2], "wei must be conserved");
        require(tokenBalances[0].add(tokenBalances[1]) <= channel.tokenBalances[2], "tokens must be conserved");

        // pending onchain txs have been executed - force update offchain state to reflect this
        if (txCount[1] == channel.txCount[1]) {
            _applyPendingUpdates(channel.weiBalances, weiBalances, pendingWeiUpdates);
            _applyPendingUpdates(channel.tokenBalances, tokenBalances, pendingTokenUpdates);
        // pending onchain txs have *not* been executed - revert pending deposits and withdrawals back into offchain balances
        } else { //txCount[1] > channel.txCount[1]
            _revertPendingUpdates(channel.weiBalances, weiBalances, pendingWeiUpdates);
            _revertPendingUpdates(channel.tokenBalances, tokenBalances, pendingTokenUpdates);
        }

        // update state variables
        channel.txCount = txCount;
        channel.threadRoot = threadRoot;
        channel.threadCount = threadCount;

        channel.exitInitiator = msg.sender;
        channel.channelClosingTime = now.add(challengePeriod);
        channel.status = Status.ChannelDispute;

        emit DidStartExitChannel(
            user[0],
            msg.sender == hub ? 0 : 1,
            [channel.weiBalances[0], channel.weiBalances[1]],
            [channel.tokenBalances[0], channel.tokenBalances[1]],
            channel.txCount,
            channel.threadRoot,
            channel.threadCount
        );
    }

    // party that didn't start exit can challenge and empty
    function emptyChannelWithChallenge(
        address[2] user,
        uint256[2] weiBalances, // [hub, user]
        uint256[2] tokenBalances, // [hub, user]
        uint256[4] pendingWeiUpdates, // [hubDeposit, hubWithdrawal, userDeposit, userWithdrawal]
        uint256[4] pendingTokenUpdates, // [hubDeposit, hubWithdrawal, userDeposit, userWithdrawal]
        uint256[2] txCount, // persisted onchain even when empty
        bytes32 threadRoot,
        uint256 threadCount,
        uint256 timeout,
        string sigHub,
        string sigUser
    ) public noReentrancy {
        Channel storage channel = channels[user[0]];
        require(channel.status == Status.ChannelDispute, "channel must be in dispute");
        require(now < channel.channelClosingTime, "channel closing time must not have passed");

        require(msg.sender != channel.exitInitiator, "challenger can not be exit initiator");
        require(msg.sender == hub || msg.sender == user[0], "challenger must be either user or hub");

        require(timeout == 0, "can't start exit with time-sensitive states");

        _verifySig(
            user,
            weiBalances,
            tokenBalances,
            pendingWeiUpdates, // [hubDeposit, hubWithdrawal, userDeposit, userWithdrawal]
            pendingTokenUpdates, // [hubDeposit, hubWithdrawal, userDeposit, userWithdrawal]
            txCount,
            threadRoot,
            threadCount,
            timeout,
            sigHub,
            sigUser,
            [true, true] // [checkHubSig?, checkUser] <- check both sigs
        );

        require(txCount[0] > channel.txCount[0], "global txCount must be higher than the current global txCount");
        require(txCount[1] >= channel.txCount[1], "onchain txCount must be higher or equal to the current onchain txCount");

        // offchain wei/token balances do not exceed onchain total wei/token
        require(weiBalances[0].add(weiBalances[1]) <= channel.weiBalances[2], "wei must be conserved");
        require(tokenBalances[0].add(tokenBalances[1]) <= channel.tokenBalances[2], "tokens must be conserved");

        // pending onchain txs have been executed - force update offchain state to reflect this
        if (txCount[1] == channel.txCount[1]) {
            _applyPendingUpdates(channel.weiBalances, weiBalances, pendingWeiUpdates);
            _applyPendingUpdates(channel.tokenBalances, tokenBalances, pendingTokenUpdates);
        // pending onchain txs have *not* been executed - revert pending deposits and withdrawals back into offchain balances
        } else { //txCount[1] > channel.txCount[1]
            _revertPendingUpdates(channel.weiBalances, weiBalances, pendingWeiUpdates);
            _revertPendingUpdates(channel.tokenBalances, tokenBalances, pendingTokenUpdates);
        }

        // deduct hub/user wei/tokens from total channel balances
        channel.weiBalances[2] = channel.weiBalances[2].sub(channel.weiBalances[0]).sub(channel.weiBalances[1]);
        channel.tokenBalances[2] = channel.tokenBalances[2].sub(channel.tokenBalances[0]).sub(channel.tokenBalances[1]);

        // transfer hub wei balance from channel to reserves
        totalChannelWei = totalChannelWei.sub(channel.weiBalances[0]).sub(channel.weiBalances[1]);
        // transfer user wei balance to user
        user[0].transfer(channel.weiBalances[1]);
        channel.weiBalances[0] = 0;
        channel.weiBalances[1] = 0;

        // transfer hub token balance from channel to reserves
        totalChannelToken = totalChannelToken.sub(channel.tokenBalances[0]).sub(channel.tokenBalances[1]);
        // transfer user token balance to user
        require(approvedToken.transfer(user[0], channel.tokenBalances[1]), "user token withdrawal transfer failed");
        channel.tokenBalances[0] = 0;
        channel.tokenBalances[1] = 0;

        // update state variables
        channel.txCount = txCount;
        channel.threadRoot = threadRoot;
        channel.threadCount = threadCount;

        if (channel.threadCount > 0) {
            channel.threadClosingTime = now.add(challengePeriod);
            channel.status = Status.ThreadDispute;
        } else {
            channel.threadClosingTime = 0;
            channel.status = Status.Open;
        }

        channel.exitInitiator = address(0x0);
        channel.channelClosingTime = 0;


        emit DidEmptyChannel(
            user[0],
            msg.sender == hub ? 0 : 1,
            [channel.weiBalances[0], channel.weiBalances[1]],
            [channel.tokenBalances[0], channel.tokenBalances[1]],
            channel.txCount,
            channel.threadRoot,
            channel.threadCount
        );
    }

    // after timer expires - anyone can call
    function emptyChannel(
        address user
    ) public noReentrancy {
        Channel storage channel = channels[user];
        require(channel.status == Status.ChannelDispute, "channel must be in dispute");

        require(channel.channelClosingTime < now, "channel closing time must have passed");

        // deduct hub/user wei/tokens from total channel balances
        channel.weiBalances[2] = channel.weiBalances[2].sub(channel.weiBalances[0]).sub(channel.weiBalances[1]);
        channel.tokenBalances[2] = channel.tokenBalances[2].sub(channel.tokenBalances[0]).sub(channel.tokenBalances[1]);

        // transfer hub wei balance from channel to reserves
        totalChannelWei = totalChannelWei.sub(channel.weiBalances[0]).sub(channel.weiBalances[1]);
        // transfer user wei balance to user
        user.transfer(channel.weiBalances[1]);
        channel.weiBalances[0] = 0;
        channel.weiBalances[1] = 0;

        // transfer hub token balance from channel to reserves
        totalChannelToken = totalChannelToken.sub(channel.tokenBalances[0]).sub(channel.tokenBalances[1]);
        // transfer user token balance to user
        require(approvedToken.transfer(user, channel.tokenBalances[1]), "user token withdrawal transfer failed");
        channel.tokenBalances[0] = 0;
        channel.tokenBalances[1] = 0;

        if (channel.threadCount > 0) {
            channel.threadClosingTime = now.add(challengePeriod);
            channel.status = Status.ThreadDispute;
        } else {
            channel.threadClosingTime = 0;
            channel.status = Status.Open;
        }

        channel.exitInitiator = address(0x0);
        channel.channelClosingTime = 0;

        emit DidEmptyChannel(
            user,
            msg.sender == hub ? 0 : 1,
            [channel.weiBalances[0], channel.weiBalances[1]],
            [channel.tokenBalances[0], channel.tokenBalances[1]],
            channel.txCount,
            channel.threadRoot,
            channel.threadCount
        );
    }

    // either party starts exit with initial state
    function startExitThread(
        address user,
        address sender,
        address receiver,
        uint256[2] weiBalances, // [sender, receiver]
        uint256[2] tokenBalances, // [sender, receiver]
        uint256 txCount,
        bytes proof,
        string sig
    ) public noReentrancy {
        Channel storage channel = channels[user];
        require(channel.status == Status.ThreadDispute, "channel must be in thread dispute phase");
        require(now < channel.threadClosingTime, "channel thread closing time must not have passed");
        require(msg.sender == hub || msg.sender == user, "thread exit initiator must be user or hub");

        Thread storage thread = channel.threads[sender][receiver];
        require(!thread.inDispute, "thread must not already be in dispute");
        require(txCount > thread.txCount, "thread txCount must be higher than the current thread txCount");

        _verifyThread(user, sender, receiver, weiBalances, tokenBalances, txCount, proof, sig, channel.threadRoot);

        thread.weiBalances = weiBalances;
        thread.tokenBalances = tokenBalances;
        thread.txCount = txCount;
        thread.inDispute = true;

        emit DidStartExitThread(
            user,
            sender,
            receiver,
            msg.sender,
            thread.weiBalances,
            thread.tokenBalances,
            thread.txCount
        );
    }

    // either party starts exit with offchain state
    function startExitThreadWithUpdate(
        address user,
        address[2] threadMembers, //[sender, receiver]
        uint256[2] weiBalances, // [sender, receiver]
        uint256[2] tokenBalances, // [sender, receiver]
        uint256 txCount,
        bytes proof,
        string sig,
        uint256[2] updatedWeiBalances, // [sender, receiver]
        uint256[2] updatedTokenBalances, // [sender, receiver]
        uint256 updatedTxCount,
        string updateSig
    ) public noReentrancy {
        Channel storage channel = channels[user];
        require(channel.status == Status.ThreadDispute, "channel must be in thread dispute phase");
        require(now < channel.threadClosingTime, "channel thread closing time must not have passed");
        require(msg.sender == hub || msg.sender == user, "thread exit initiator must be user or hub");

        Thread storage thread = channel.threads[threadMembers[0]][threadMembers[1]];
        require(!thread.inDispute, "thread must not already be in dispute");
        require(txCount > thread.txCount, "thread txCount must be higher than the current thread txCount");

        _verifyThread(user, threadMembers[0], threadMembers[1], weiBalances, tokenBalances, txCount, proof, sig, channel.threadRoot);

        // *********************
        // PROCESS THREAD UPDATE
        // *********************

        require(updatedTxCount > txCount, "updated thread txCount must be higher than the initial thread txCount");
        require(updatedWeiBalances[0].add(updatedWeiBalances[1]) == weiBalances[0].add(weiBalances[1]), "updated wei balances must match sum of initial wei balances");
        require(updatedTokenBalances[0].add(updatedTokenBalances[1]) == tokenBalances[0].add(tokenBalances[1]), "updated token balances must match sum of initial token balances");

        require(updatedWeiBalances[1] > weiBalances[1], "receiver wei balance must always increase");
        require(updatedTokenBalances[1] > tokenBalances[1], "receiver token balance must always increase");

        // Note: explicitly set threadRoot == 0x0 because then it doesn't get checked by _isContained (updated state is not part of root)
        _verifyThread(user, threadMembers[0], threadMembers[1], updatedWeiBalances, updatedTokenBalances, updatedTxCount, "", sig, bytes32(0x0));

        thread.weiBalances = updatedWeiBalances;
        thread.tokenBalances = updatedTokenBalances;
        thread.txCount = updatedTxCount;
        thread.inDispute = true;

        emit DidStartExitThread(
            user,
            threadMembers[0],
            threadMembers[1],
            msg.sender == hub ? 0 : 1,
            thread.weiBalances,
            thread.tokenBalances,
            thread.txCount
        );
    }

    // non-sender can empty anytime with a state update after startExitThread/WithUpdate is called
    function fastEmptyThread(
        address user,
        address sender,
        address receiver,
        uint256[2] weiBalances,
        uint256[2] tokenBalances,
        uint256 txCount,
        string sig
    ) public noReentrancy {
        Channel storage channel = channels[user];
        require(channel.status == Status.ThreadDispute, "channel must be in thread dispute phase");
        require(now < channel.threadClosingTime, "channel thread closing time must not have passed");
        require((msg.sender == hub && sender == user) || (msg.sender == user && receiver == user), "only hub or user, as the non-sender, can call this function");

        Thread storage thread = channel.threads[sender][receiver];
        require(thread.inDispute, "thread must be in dispute");

        // assumes that the non-sender has a later thread state than what was being proposed when the thread exit started
        require(txCount > thread.txCount, "thread txCount must be higher than the current thread txCount");
        require(weiBalances[0].add(weiBalances[1]) == thread.weiBalances[0].add(thread.weiBalances[1]), "updated wei balances must match sum of thread wei balances");
        require(tokenBalances[0].add(tokenBalances[1]) == thread.tokenBalances[0].add(thread.tokenBalances[1]), "updated token balances must match sum of thread token balances");

        require(weiBalances[1] > thread.weiBalances[1], "receiver wei balance must always increase");
        require(tokenBalances[1] > thread.tokenBalances[1], "receiver token balance must always increase");

        // Note: explicitly set threadRoot == 0x0 because then it doesn't get checked by _isContained (updated state is not part of root)
        _verifyThread(user, sender, receiver, weiBalances, tokenBalances, txCount, "", sig, bytes32(0x0));

        //Unidirectional thread
        require(weiBalances[1] > thread.weiBalances[1], "receiver wei balance must always increase");
        require(tokenBalances[1] > thread.tokenBalances[1], "receiver token balance must always increase");

        // deduct sender/receiver wei/tokens about to be emptied from the thread from the total channel balances
        channel.weiBalances[2] = channel.weiBalances[2].sub(weiBalances[0]).sub(weiBalances[1]);
        channel.tokenBalances[2] = channel.tokenBalances[2].sub(tokenBalances[0]).sub(tokenBalances[1]);

        // deduct wei balances from total channel wei and reset thread balances
        totalChannelWei = totalChannelWei.sub(weiBalances[0]).sub(weiBalances[1]);
        thread.weiBalances[0] = 0;
        thread.weiBalances[1] = 0;

        // if user is receiver, send them receiver wei balance
        if (user == receiver) {
            user.transfer(weiBalances[1]);
        // if user is sender, send them remainining sender wei balance
        } else if (user == sender) {
            user.transfer(weiBalances[0]);
        }

        // deduct token balances from channel total balances and reset thread balances
        totalChannelToken = totalChannelToken.sub(tokenBalances[0]).sub(tokenBalances[1]);
        thread.tokenBalances[0] = 0;
        thread.tokenBalances[1] = 0;

        // if user is receiver, send them receiver token balance
        if (user == receiver) {
            require(approvedToken.transfer(user, tokenBalances[1]), "user [receiver] token withdrawal transfer failed");
        // if user is sender, send them remainining sender token balance
        } else if (user == sender) {
            require(approvedToken.transfer(user, tokenBalances[0]), "user [sender] token withdrawal transfer failed");
        }

        thread.txCount = txCount;
        thread.inDispute = false;

        // decrement the channel threadCount
        channel.threadCount = channel.threadCount.sub(1);

        // if this is the last thread being emptied, re-open the channel
        if (channel.threadCount == 0) {
            channel.threadRoot = bytes32(0x0);
            channel.threadClosingTime = 0;
            channel.status = Status.Open;
        }

        emit DidEmptyThread(
            user,
            sender,
            receiver,
            msg.sender,
            [channel.weiBalances[0], channel.weiBalances[1]],
            [channel.tokenBalances[0], channel.tokenBalances[1]],
            channel.txCount,
            channel.threadRoot,
            channel.threadCount
        );
    }

    // after timer expires, anyone can empty with onchain state
    function emptyThread(
        address user,
        address sender,
        address receiver
    ) public noReentrancy {
        Channel storage channel = channels[user];
        require(channel.status == Status.ThreadDispute, "channel must be in thread dispute");
        require(channel.threadClosingTime < now, "thread closing time must have passed");

        Thread storage thread = channel.threads[sender][receiver];
        require(thread.inDispute, "thread must be in dispute");

        // deduct sender/receiver wei/tokens about to be emptied from the thread from the total channel balances
        channel.weiBalances[2] = channel.weiBalances[2].sub(thread.weiBalances[0]).sub(thread.weiBalances[1]);
        channel.tokenBalances[2] = channel.tokenBalances[2].sub(thread.tokenBalances[0]).sub(thread.tokenBalances[1]);

        // deduct wei balances from total channel wei and reset thread balances
        totalChannelWei = totalChannelWei.sub(thread.weiBalances[0]).sub(thread.weiBalances[1]);
        // transfer wei to user if they are receiver (otherwise gets added to reserves implicitly)
        // if user is receiver, send them receiver wei balance
        if (user == receiver) {
            user.transfer(thread.weiBalances[1]);
        // if user is sender, send them remainining sender wei balance
        } else if (user == sender) {
            user.transfer(thread.weiBalances[0]);
        }
        thread.weiBalances[0] = 0;
        thread.weiBalances[1] = 0;


        // deduct token balances from channel total balances and reset thread balances
        totalChannelToken = totalChannelToken.sub(thread.tokenBalances[0]).sub(thread.tokenBalances[1]);
        // if user is receiver, send them receiver token balance
        if (user == receiver) {
            require(approvedToken.transfer(user, thread.tokenBalances[1]), "user [receiver] token withdrawal transfer failed");
        // if user is sender, send them remainining sender token balance
        } else if (user == sender) {
            require(approvedToken.transfer(user, thread.tokenBalances[0]), "user [sender] token withdrawal transfer failed");
        }
        thread.tokenBalances[0] = 0;
        thread.tokenBalances[1] = 0;

        thread.inDispute = false;

        // decrement the channel threadCount
        channel.threadCount = channel.threadCount.sub(1);

        // if this is the last thread being emptied, re-open the channel
        if (channel.threadCount == 0) {
            channel.threadRoot = bytes32(0x0);
            channel.threadClosingTime = 0;
            channel.status = Status.Open;
        }

        emit DidEmptyThread(
            user,
            sender,
            receiver,
            msg.sender,
            [channel.weiBalances[0], channel.weiBalances[1]],
            [channel.tokenBalances[0], channel.tokenBalances[1]],
            channel.txCount,
            channel.threadRoot,
            channel.threadCount
        );
    }

    // anyone can call to re-open an account stuck in threadDispute after 10x challengePeriods
    function nukeThreads(
        address user
    ) public noReentrancy {
        Channel storage channel = channels[user];
        require(channel.status == Status.ThreadDispute, "channel must be in thread dispute");
        require(channel.threadClosingTime.add(challengePeriod.mul(10)) < now, "thread closing time must have passed by 10 challenge periods");

        // transfer any remaining channel wei to user
        totalChannelWei = totalChannelWei.sub(channel.weiBalances[2]);
        user.transfer(channel.weiBalances[2]);
        uint256 weiAmount = channel.weiBalances[2];
        channel.weiBalances[2] = 0;

        // transfer any remaining channel tokens to user
        totalChannelToken = totalChannelToken.sub(channel.tokenBalances[2]);
        require(approvedToken.transfer(user, channel.tokenBalances[2]), "user token withdrawal transfer failed");
        uint256 tokenAmount = channel.tokenBalances[2];
        channel.tokenBalances[2] = 0;

        // reset channel params
        channel.threadCount = 0;
        channel.threadRoot = bytes32(0x0);
        channel.threadClosingTime = 0;
        channel.status = Status.Open;

        emit DidNukeThreads(
            user,
            msg.sender,
            weiAmount,
            tokenAmount,
            [channel.weiBalances[0], channel.weiBalances[1]],
            [channel.tokenBalances[0], channel.tokenBalances[1]],
            channel.txCount,
            channel.threadRoot,
            channel.threadCount
        );
    }

    // ******************
    // INTERNAL FUNCTIONS
    // ******************

    function _verifyAuthorizedUpdate(
        Channel storage channel,
        uint256[2] txCount,
        uint256[2] weiBalances,
        uint256[2] tokenBalances, // [hub, user]
        uint256[4] pendingWeiUpdates, // [hubDeposit, hubWithdrawal, userDeposit, userWithdrawal]
        uint256[4] pendingTokenUpdates, // [hubDeposit, hubWithdrawal, userDeposit, userWithdrawal]
        uint256 timeout,
        bool isHub
    ) internal view {
        require(channel.status == Status.Open, "channel must be open");

        // Usage:
        // 1. exchange operations to protect user from exchange rate fluctuations
        // 2. protects hub against user delaying forever
        require(timeout == 0 || now < timeout, "the timeout must be zero or not have passed");

        require(txCount[0] > channel.txCount[0], "global txCount must be higher than the current global txCount");
        require(txCount[1] >= channel.txCount[1], "onchain txCount must be higher or equal to the current onchain txCount");

        // offchain wei/token balances do not exceed onchain total wei/token
        require(weiBalances[0].add(weiBalances[1]) <= channel.weiBalances[2], "wei must be conserved");
        require(tokenBalances[0].add(tokenBalances[1]) <= channel.tokenBalances[2], "tokens must be conserved");

        // hub has enough reserves for wei/token deposits for both the user and itself (if isHub, user deposit comes from hub)
        if (isHub) {
            require(pendingWeiUpdates[0].add(pendingWeiUpdates[2]) <= getHubReserveWei(), "insufficient reserve wei for deposits");
            require(pendingTokenUpdates[0].add(pendingTokenUpdates[2]) <= getHubReserveTokens(), "insufficient reserve tokens for deposits");
        // hub has enough reserves for only its own wei/token deposits
        } else {
            require(pendingWeiUpdates[0] <= getHubReserveWei(), "insufficient reserve wei for deposits");
            require(pendingTokenUpdates[0] <= getHubReserveTokens(), "insufficient reserve tokens for deposits");
        }

        // wei is conserved - the current total channel wei + both deposits > final balances + both withdrawals
        require(channel.weiBalances[2].add(pendingWeiUpdates[0]).add(pendingWeiUpdates[2]) >=
                weiBalances[0].add(weiBalances[1]).add(pendingWeiUpdates[1]).add(pendingWeiUpdates[3]), "insufficient wei");

        // token is conserved - the current total channel token + both deposits > final balances + both withdrawals
        require(channel.tokenBalances[2].add(pendingTokenUpdates[0]).add(pendingTokenUpdates[2]) >=
                tokenBalances[0].add(tokenBalances[1]).add(pendingTokenUpdates[1]).add(pendingTokenUpdates[3]), "insufficient token");
    }

    function _applyPendingUpdates(
        uint256[3] storage channelBalances,
        uint256[2] balances,
        uint256[4] pendingUpdates
    ) internal {
        // update hub balance
        // 1: { weiBalances: [100, 100] }
        // 1: { weiBalances: [100, 100], pendingWeiUpdates: [0, 0, 100, 50] } <- deposit > withdrawal, don't update offchain [COMMITTED ONCHAIN]
        // 1: { weiBalances: [110, 90], pendingWeiUpdates: [0, 0, 100, 50] } <- user pays hub [OFFCHAIN UPDATE]
        // 1: { weiBalances: [110, 140] <- final (apply pending updates)
        // If the deposit is greater than the withdrawal, add the net of deposit minus withdrawal to the balances.
        // Assumes the net has *not yet* been added to the balances.
        if (pendingUpdates[0] > pendingUpdates[1]) {
            channelBalances[0] = balances[0].add(pendingUpdates[0].sub(pendingUpdates[1]));
        // 2: { weiBalances: [100, 100] }
        // 2: { weiBalances: [100, 50], pendingWeiUpdates: [0, 0, 50, 100] } <- deposit < withdrawal, add delta offchain [COMMITTED ONCHAIN]
        // 2: { weiBalances: [110, 40], pendingWeiUpdates: [0, 0, 50, 100] } <- user pays hub [OFFCHAIN UPDATE]
        // 2: { weiBalances: [110, 40] <- final (discard pending updates)
        // Otherwise, if the deposit is less than or equal to the withdrawal,
        // Assumes the net has *already* been added to the balances.
        } else {
            channelBalances[0] = balances[0];
        }

        // update user balance
        // If the deposit is greater than the withdrawal, add the net of deposit minus withdrawal to the balances.
        // Assumes the net has *not yet* been added to the balances.
        if (pendingUpdates[2] > pendingUpdates[3]) {
            channelBalances[1] = balances[1].add(pendingUpdates[2].sub(pendingUpdates[3]));

        // 0: { weiBalances: [100, 100] }
        // 0: { weiBalances: [100, 50], pendingWeiUpdates: [0, 0, 0, 50] } <- deposit < withdrawal, add delta offchain [COMMITTED ONCHAIN]
        // 0: { weiBalances: [110, 50], pendingWeiUpdates: [0, 0, 0, 50] } <- user pays hub [OFFCHAIN UPDATE]
        // 0: { weiBalances: [110, 40] <- final (discard pending updates)
        // Otherwise, if the deposit is less than or equal to the withdrawal,
        // Assumes the net has *already* been added to the balances.
        } else {
            channelBalances[1] = balances[1];
        }
    }

    function _revertPendingUpdates(
        uint256[3] storage channelBalances,
        uint256[2] balances,
        uint256[4] pendingUpdates
    ) internal {
        // 1: { weiBalances: [100, 100] }
        // 1: { weiBalances: [100, 100], pendingWeiUpdates: [0, 0, 100, 50] } <- deposit > withdrawal, don't update offchain [NOT COMMITTED ONCHAIN]
        // 1: { weiBalances: [110, 90], pendingWeiUpdates: [0, 0, 100, 50] } <- user pays hub [OFFCHAIN UPDATE]
        // 1: { weiBalances: [110, 90] <- final (discard pending updates)
        // If the pending update has NOT been executed AND deposits > withdrawals, offchain state was NOT updated with delta, and is thus correct
        if (pendingUpdates[0] > pendingUpdates[1]) {
            channelBalances[0] = balances[0];

        // 2: { weiBalances: [100, 100] }
        // 2: { weiBalances: [100, 50], pendingWeiUpdates: [0, 0, 50, 100] } <- deposit < withdrawal, add delta offchain [NOT COMMITTED ONCHAIN]
        // 2: { weiBalances: [110, 40], pendingWeiUpdates: [0, 0, 50, 100] } <- user pays hub [OFFCHAIN UPDATE]
        // 2: { weiBalances: [110, 90] <- final (revert pending updates)
        // If the pending update has NOT been executed AND deposits < withdrawals, offchain state should have been updated with delta, and must be reverted
        } else {
            channelBalances[0] = balances[0].add(pendingUpdates[1].sub(pendingUpdates[0])); // <- add withdrawal, sub deposit (opposite order as _applyPendingUpdates)
        }

        // If the pending update has NOT been executed AND deposits > withdrawals, offchain state was NOT updated with delta, and is thus correct
        if (pendingUpdates[2] > pendingUpdates[3]) {
            channelBalances[1] = balances[1];

        // If the pending update has NOT been executed AND deposits > withdrawals, offchain state should have been updated with delta, and must be reverted
        } else {
            channelBalances[1] = balances[1].add(pendingUpdates[3].sub(pendingUpdates[2])); // <- add withdrawal, sub deposit (opposite order as _applyPendingUpdates)
        }
    }

    function _updateChannelBalances(
        Channel storage channel,
        uint256[2] weiBalances,
        uint256[2] tokenBalances,
        uint256[4] pendingWeiUpdates,
        uint256[4] pendingTokenUpdates
    ) internal {
        _applyPendingUpdates(channel.weiBalances, weiBalances, pendingWeiUpdates);
        _applyPendingUpdates(channel.tokenBalances, tokenBalances, pendingTokenUpdates);

        totalChannelWei = totalChannelWei.add(pendingWeiUpdates[0]).add(pendingWeiUpdates[2]).sub(pendingWeiUpdates[1]).sub(pendingWeiUpdates[3]);
        totalChannelToken = totalChannelToken.add(pendingTokenUpdates[0]).add(pendingTokenUpdates[2]).sub(pendingTokenUpdates[1]).sub(pendingTokenUpdates[3]);

        // update channel total balances
        channel.weiBalances[2] = channel.weiBalances[2].add(pendingWeiUpdates[0]).add(pendingWeiUpdates[2]).sub(pendingWeiUpdates[1]).sub(pendingWeiUpdates[3]);
        channel.tokenBalances[2] = channel.tokenBalances[2].add(pendingTokenUpdates[0]).add(pendingTokenUpdates[2]).sub(pendingTokenUpdates[1]).sub(pendingTokenUpdates[3]);
    }

    function _verifySig (
        address[2] user, // [user, recipient]
        uint256[2] weiBalances, // [hub, user]
        uint256[2] tokenBalances, // [hub, user]
        uint256[4] pendingWeiUpdates, // [hubDeposit, hubWithdrawal, userDeposit, userWithdrawal]
        uint256[4] pendingTokenUpdates, // [hubDeposit, hubWithdrawal, userDeposit, userWithdrawal]
        uint256[2] txCount, // [global, onchain] persisted onchain even when empty
        bytes32 threadRoot,
        uint256 threadCount,
        uint256 timeout,
        string sigHub,
        string sigUser,
        bool[2] checks // [checkHubSig?, checkUserSig?]
    ) internal view {
        require(user[0] != hub, "user can not be hub");

        // prepare state hash to check hub sig
        bytes32 state = keccak256(
            abi.encodePacked(
                address(this),
                user, // [user, recipient]
                weiBalances, // [hub, user]
                tokenBalances, // [hub, user]
                pendingWeiUpdates, // [hubDeposit, hubWithdrawal, userDeposit, userWithdrawal]
                pendingTokenUpdates, // [hubDeposit, hubWithdrawal, userDeposit, userWithdrawal]
                txCount, // persisted onchain even when empty
                threadRoot,
                threadCount,
                timeout
            )
        );

<<<<<<< HEAD
        if (keccak256(sigHub) != keccak256("")) {
            require(hub == ECTools.recoverSigner(state, sigHub), "hub signature invalid");
        }

        if (keccak256(sigUser) != keccak256("")) {
=======
        if (checks[0]) {
            require(hub == ECTools.recoverSigner(state, sigHub), "hub signature invalid");
        }

        if (checks[1]) {
>>>>>>> 975ac606
            require(user[0] == ECTools.recoverSigner(state, sigUser), "user signature invalid");
        }
    }

    function _verifyThread(
        address user,
        address sender,
        address receiver,
        uint256[2] weiBalances,
        uint256[2] tokenBalances,
        uint256 txCount,
        bytes proof,
        string sig,
        bytes32 threadRoot
    ) internal view {
        require(sender != receiver, "sender can not be receiver");

        bytes32 state = keccak256(
            abi.encodePacked(
                address(this),
                user,
                sender,
                receiver,
                weiBalances, // [hub, user]
                tokenBalances, // [hub, user]
                txCount // persisted onchain even when empty
            )
        );
        require(sender == ECTools.recoverSigner(state, sig));

        if (threadRoot != bytes32(0x0)) {
            require(_isContained(state, proof, threadRoot) == true, "initial thread state is not contained in threadRoot");
        }
    }

    function _isContained(bytes32 _hash, bytes _proof, bytes32 _root) internal pure returns (bool) {
        bytes32 cursor = _hash;
        bytes32 proofElem;

        for (uint256 i = 64; i <= _proof.length; i += 32) {
            assembly { proofElem := mload(add(_proof, i)) }

            if (cursor < proofElem) {
                cursor = keccak256(abi.encodePacked(cursor, proofElem));
            } else {
                cursor = keccak256(abi.encodePacked(proofElem, cursor));
            }
        }

        return cursor == _root;
    }
}<|MERGE_RESOLUTION|>--- conflicted
+++ resolved
@@ -1016,19 +1016,11 @@
             )
         );
 
-<<<<<<< HEAD
-        if (keccak256(sigHub) != keccak256("")) {
-            require(hub == ECTools.recoverSigner(state, sigHub), "hub signature invalid");
-        }
-
-        if (keccak256(sigUser) != keccak256("")) {
-=======
         if (checks[0]) {
             require(hub == ECTools.recoverSigner(state, sigHub), "hub signature invalid");
         }
 
         if (checks[1]) {
->>>>>>> 975ac606
             require(user[0] == ECTools.recoverSigner(state, sigUser), "user signature invalid");
         }
     }
